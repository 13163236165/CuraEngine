/** Copyright (C) 2013 David Braam - Released under terms of the AGPLv3 License */
#include "support.h"

#include <cmath> // sqrt
#include <utility> // pair
#include "Progress.h"

namespace cura 
{
    
    
Polygons join(Polygons& supportLayer_up, Polygons& supportLayer_this, int64_t supportJoinDistance, int64_t smoothing_distance, int min_smoothing_area)
{
    Polygons joined = supportLayer_this.unionPolygons(supportLayer_up);
    // join different parts
    if (supportJoinDistance > 0)
    {
        joined = joined.offset(supportJoinDistance)
                        .offset(-supportJoinDistance);
    }
    if (smoothing_distance > 0)
        joined = joined.smooth(smoothing_distance, min_smoothing_area);
    
    return joined;
}

/* 
 * Algorithm:
 * From top layer to bottom layer:
 * - find overhang by looking at the difference between two consucutive layers
 * - join with support areas from layer above
 * - subtract current layer
 * - use the result for the next lower support layer (without doing XY-distance and Z bottom distance, so that a single support beam may move around the model a bit => more stability)
 * - perform inset using X/Y-distance and bottom Z distance
 * 
 * for support buildplate only: purge all support not connected to buildplate
 */
void generateSupportAreas(SliceDataStorage& storage, SliceMeshStorage* object, unsigned int layer_count, CommandSocket* commandSocket)
{
    // given settings
    ESupportType support_type = object->settings->getSettingAsSupportType("support_type");
    
    storage.support.generated = false;
    if (!object->settings->getSettingBoolean("support_enable"))
        return;
    if (support_type == Support_None)
        return;
    
    double supportAngle = object->settings->getSettingInAngleRadians("support_angle");
    bool supportOnBuildplateOnly = support_type == Support_PlatformOnly;
    int supportZDistance = object->settings->getSettingInMicrons("support_z_distance");
    int supportZDistanceBottom = object->settings->getSettingInMicrons("support_bottom_distance");
    int supportZDistanceTop = object->settings->getSettingInMicrons("support_top_distance");
    int join_distance = object->settings->getSettingInMicrons("support_join_distance");
    int support_bottom_stair_step_height = object->settings->getSettingInMicrons("support_bottom_stair_step_height");
    int smoothing_distance = object->settings->getSettingInMicrons("support_area_smoothing"); 
    
    int supportTowerDiameter = object->settings->getSettingInMicrons("support_tower_diameter");
    int supportMinAreaSqrt = object->settings->getSettingInMicrons("support_minimal_diameter");
    double supportTowerRoofAngle = object->settings->getSettingInAngleRadians("support_tower_roof_angle");
    
    //std::cerr <<" towerDiameter=" << towerDiameter <<", supportMinAreaSqrt=" << supportMinAreaSqrt << std::endl;
    
    int min_smoothing_area = 100*100; // minimal area for which to perform smoothing
    int z_layer_distance_tower = 1; // start tower directly below overhang point
        
    int layerThickness = object->settings->getSettingInMicrons("layer_height");
    int extrusionWidth = object->settings->getSettingInMicrons("support_line_width"); 
    int supportXYDistance = object->settings->getSettingInMicrons("support_xy_distance") + extrusionWidth / 2;
    
    bool conical_support = object->settings->getSettingBoolean("support_conical_enabled");
    
    // derived settings:
    
    if (supportZDistanceBottom < 0) supportZDistanceBottom = supportZDistance;
    if (supportZDistanceTop < 0)    supportZDistanceTop = supportZDistance;
    
    
    int supportLayerThickness = layerThickness;
    
    int layerZdistanceTop       = supportZDistanceTop / supportLayerThickness + 1; // support must always be 1 layer below overhang
    unsigned int layerZdistanceBottom    = std::max(0, supportZDistanceBottom / supportLayerThickness); 

    double tanAngle = tan(supportAngle) - 0.01;  // the XY-component of the supportAngle
    int maxDistFromLowerLayer = tanAngle * supportLayerThickness; // max dist which can be bridged
    
<<<<<<< HEAD
    unsigned int support_layer_count = layer_count;
=======
    int support_layer_count = layer_count;
>>>>>>> 13f5ebe9
    
    double tanTowerRoofAngle = tan(supportTowerRoofAngle);
    int towerRoofExpansionDistance = layerThickness / tanTowerRoofAngle;
    
    
    // early out
    
    if ( layerZdistanceTop + 1 > (int) support_layer_count )
    {
        storage.support.generated = false; // no (first layer) support can be generated 
        return;
    }
    
    
    // computation
        
    
    std::vector<Polygons> joinedLayers; // join model layers of all meshes into polygons and store small areas which need tower support
    std::vector<std::pair<int, std::vector<Polygons>>> overhang_points; // stores overhang_points along with the layer index at which the overhang point occurs
    AreaSupport::joinMeshesAndDetectOverhangPoints(storage, joinedLayers, overhang_points, layer_count, supportMinAreaSqrt, extrusionWidth);
        
    
    // initialization of supportAreasPerLayer
    for (unsigned int layer_idx = 0; layer_idx < layer_count ; layer_idx++)
        storage.support.supportLayers.emplace_back();

    bool still_in_upper_empty_layers = true;
    int overhang_points_pos = overhang_points.size() - 1;
    Polygons supportLayer_last;
    std::vector<Polygons> towerRoofs;
    for (unsigned int layer_idx = support_layer_count - 1 - layerZdistanceTop; layer_idx != (unsigned int) -1 ; layer_idx--)
    {
        
        
        // compute basic overhang and put in right layer ([layerZdistanceTOp] layers below)
        Polygons& supportLayer_supportee = joinedLayers[layer_idx+layerZdistanceTop];
//         if (conical_support)
//         {
//             supportLayer_supportee = join(supportLayer_supportee, supportLayer_last, join_distance, smoothing_distance, min_smoothing_area);
//         }
        Polygons& supportLayer_supporter =  joinedLayers[layer_idx-1+layerZdistanceTop];
        
        Polygons supportLayer_this;
        if (conical_support)
        {
            int maxDistFromLowerLayer_support = maxDistFromLowerLayer/2;
            Polygons layer_above = supportLayer_supportee.unionPolygons(supportLayer_last); //join(supportLayer_supportee, supportLayer_last, join_distance, smoothing_distance, min_smoothing_area);
            Polygons insetted = layer_above.offset(-maxDistFromLowerLayer_support);
            supportLayer_this = insetted.unionPolygons(
                                    layer_above.difference(insetted.offset(maxDistFromLowerLayer_support + 100))
                                ).difference(supportLayer_supporter.offset(maxDistFromLowerLayer));
        }
        else 
        {
            Polygons supportLayer_supported =  supportLayer_supporter.offset(maxDistFromLowerLayer);
            Polygons basic_overhang = supportLayer_supportee.difference(supportLayer_supported);
        
    //         Polygons support_extension = basic_overhang.offset(maxDistFromLowerLayer);
    //         support_extension = support_extension.intersection(supportLayer_supported);
    //         support_extension = support_extension.intersection(supportLayer_supportee);
    //         
    //         Polygons overhang =  basic_overhang.unionPolygons(support_extension);
    //         presumably the computation above is slower than the one below
            
            Polygons overhang_extented = basic_overhang.offset(maxDistFromLowerLayer + 100); // +100 for easier joining with support from layer above
            Polygons overhang = overhang_extented.intersection(supportLayer_supported.unionPolygons(supportLayer_supportee));
            
            /*            layer 2
            * layer 1 ______________|
            * _______|         ^^^^^ basic overhang
            * 
            * ^^^^^^^ supporter
            * ^^^^^^^^^^^^^^^^^ supported
            * ^^^^^^^^^^^^^^^^^^^^^^ supportee
            *         ^^^^^^^^^^^^^^^^^^^^^^^^ overhang extended
            *         ^^^^^^^^^      overhang extensions
            *         ^^^^^^^^^^^^^^ overhang
            */

            
            supportLayer_this = overhang; 
        }
        
        supportLayer_this = supportLayer_this.simplify(50); // TODO: hardcoded value!
        
        if (supportMinAreaSqrt > 0)
        {
            // handle straight walls
            AreaSupport::handleWallStruts(supportLayer_this, supportMinAreaSqrt, supportTowerDiameter);
            // handle towers
            AreaSupport::handleTowers(supportLayer_this, towerRoofs, overhang_points, overhang_points_pos, layer_idx, towerRoofExpansionDistance, supportTowerDiameter, supportMinAreaSqrt, layer_count, z_layer_distance_tower);
        }
        
        if (!conical_support)
        {
            if (layer_idx+1 < support_layer_count)
            { // join with support from layer up                
                supportLayer_this = join(supportLayer_last, supportLayer_this, join_distance, smoothing_distance, min_smoothing_area);
            }
        }
        
        // move up from model
        if (layerZdistanceBottom > 0 && layer_idx >= layerZdistanceBottom)
        {
            int stepHeight = support_bottom_stair_step_height / supportLayerThickness + 1;
            int bottomLayer = ((layer_idx - layerZdistanceBottom) / stepHeight) * stepHeight;
            supportLayer_this = supportLayer_this.difference(joinedLayers[bottomLayer]);
        }
        
        
        supportLayer_last = supportLayer_this;
        
        
        // inset using X/Y distance
        if (supportLayer_this.size() > 0)
            supportLayer_this = supportLayer_this.difference(joinedLayers[layer_idx].offset(supportXYDistance));
        
        storage.support.supportLayers[layer_idx].supportAreas = supportLayer_this;
        
        if (still_in_upper_empty_layers && supportLayer_this.size() > 0)
        {
            storage.support.layer_nr_max_filled_layer = layer_idx;
            still_in_upper_empty_layers = false;
        }
        
        Progress::messageProgress(Progress::Stage::SUPPORT, support_layer_count - layer_idx, support_layer_count, commandSocket);
    }
    
    // do stuff for when support on buildplate only
    if (supportOnBuildplateOnly)
    {
        Polygons touching_buildplate = storage.support.supportLayers[0].supportAreas;
        for (unsigned int layer_idx = 1 ; layer_idx < storage.support.supportLayers.size() ; layer_idx++)
        {
            Polygons& supportLayer = storage.support.supportLayers[layer_idx].supportAreas;
            
            touching_buildplate = supportLayer.intersection(touching_buildplate); // from bottom to top, support areas can only decrease!
            
            storage.support.supportLayers[layer_idx].supportAreas = touching_buildplate;
        }
    }

    storage.support.generated = true;
}

void AreaSupport::joinMeshesAndDetectOverhangPoints(
    SliceDataStorage& storage,
    std::vector<Polygons>& joinedLayers,
    std::vector<std::pair<int, std::vector<Polygons>>>& overhang_points, // stores overhang_points along with the layer index at which the overhang point occurs)
    int layer_count,
    int supportMinAreaSqrt,
    int extrusionWidth
                  )
{
    for (int layer_idx = 0 ; layer_idx < layer_count ; layer_idx++)
    {
        joinedLayers.emplace_back();
        for (SliceMeshStorage& mesh : storage.meshes)
        {
            SliceLayer& layer = mesh.layers[layer_idx];
            for (SliceLayerPart& part : layer.parts)
            {
                
                if (part.outline.outerPolygon().area() < supportMinAreaSqrt * supportMinAreaSqrt) 
                {
                    Polygons part_poly = part.outline.offset(-extrusionWidth/2);
                    if (part_poly.size() > 0)
                    {
                        if (overhang_points.size() > 0 && overhang_points.back().first == layer_idx)
                            overhang_points.back().second.push_back(part_poly);
                        else 
                        {
                            std::vector<Polygons> small_part_polys;
                            small_part_polys.push_back(part_poly);
                            overhang_points.emplace_back<std::pair<int, std::vector<Polygons>>>(std::make_pair(layer_idx, small_part_polys));
                        }
                    }
                    
                }
                joinedLayers.back() = joinedLayers.back().unionPolygons(part.outline);
                
            }
        }
    }
}



void AreaSupport::handleTowers(
    Polygons& supportLayer_this,
    std::vector<Polygons>& towerRoofs,
    std::vector<std::pair<int, std::vector<Polygons>>>& overhang_points,
    int& overhang_points_pos,
    int layer_idx,
    int towerRoofExpansionDistance,
    int supportTowerDiameter,
    int supportMinAreaSqrt,
    int layer_count,
    int z_layer_distance_tower
)
{
    // handle new tower roof tops
    int layer_overhang_point =  layer_idx + z_layer_distance_tower;
    if (overhang_points_pos >= 0 && layer_overhang_point < layer_count && 
        overhang_points[overhang_points_pos].first == layer_overhang_point) 
    {
        std::vector<Polygons>& overhang_points_here = overhang_points[overhang_points_pos].second;
        { // make sure we have the lowest point (make polys empty if they have small parts below)
            if (overhang_points_pos > 0 && overhang_points[overhang_points_pos - 1].first == layer_overhang_point - 1)
            {
                std::vector<Polygons>& overhang_points_below = overhang_points[overhang_points_pos - 1].second;
                for (Polygons& poly_here : overhang_points_here)
                {
                    for (Polygons& poly_below : overhang_points_below)
                    {
                        poly_here = poly_here.difference(poly_below.offset(supportMinAreaSqrt*2));
                    }
                }
            }
        }
        for (Polygons& poly : overhang_points_here)
            if (poly.size() > 0)
                towerRoofs.push_back(poly);
        overhang_points_pos--;
    }
    
    // make tower roofs
    //for (Polygons& tower_roof : towerRoofs)
    for (unsigned int r = 0; r < towerRoofs.size(); r++)
    {
        supportLayer_this = supportLayer_this.unionPolygons(towerRoofs[r]);
        
        Polygons& tower_roof = towerRoofs[r];
        if (tower_roof.size() > 0 && tower_roof[0].area() < supportTowerDiameter * supportTowerDiameter)
        {
            towerRoofs[r] = tower_roof.offset(towerRoofExpansionDistance);
        }
    }
}

void AreaSupport::handleWallStruts(
    Polygons& supportLayer_this,
    int supportMinAreaSqrt,
    int supportTowerDiameter
    )
{
    for (unsigned int p = 0; p < supportLayer_this.size(); p++)
    {
        PolygonRef poly = supportLayer_this[p];
        if (poly.size() < 6) // might be a single wall
        {
            PolygonRef poly = supportLayer_this[p];
            int best = -1;
            int best_length2 = -1;
            for (unsigned int i = 0; i < poly.size(); i++)
            {
                int length2 = vSize2(poly[i] - poly[(i+1) % poly.size()]);
                if (length2 > best_length2)
                {
                    best = i;
                    best_length2 = length2;
                }
            }
            
            if (best_length2 < supportMinAreaSqrt * supportMinAreaSqrt)
                break; // this is a small area, not a wall!
                
            
            // an estimate of the width of the area
            int width = sqrt( poly.area() * poly.area() / best_length2 ); // sqrt (a^2 / l^2) instead of a / sqrt(l^2)
            
            // add square tower (strut) in the middle of the wall
            if (width < supportMinAreaSqrt)
            {
                Point mid = (poly[best] + poly[(best+1) % poly.size()] ) / 2;
                Polygons struts;
                PolygonRef strut = struts.newPoly();
                strut.add(mid + Point( supportTowerDiameter/2,  supportTowerDiameter/2));
                strut.add(mid + Point(-supportTowerDiameter/2,  supportTowerDiameter/2));
                strut.add(mid + Point(-supportTowerDiameter/2, -supportTowerDiameter/2));
                strut.add(mid + Point( supportTowerDiameter/2, -supportTowerDiameter/2));
                supportLayer_this = supportLayer_this.unionPolygons(struts);
            }
        }
    }
}


void generateSupportRoofs(SliceDataStorage& storage, CommandSocket* commandSocket, int layerThickness, int support_roof_height)
{
    int roof_layer_count = support_roof_height / layerThickness;
    
    std::vector<SupportLayer>& supportLayers = storage.support.supportLayers;
    for (unsigned int layer_idx = 0; layer_idx < supportLayers.size(); layer_idx++)
    {
        SupportLayer& layer = supportLayers[layer_idx];
        
        Polygons non_roof;
        if (layer_idx + roof_layer_count < supportLayers.size())
        {
            non_roof = supportLayers[layer_idx + roof_layer_count].supportAreas;
        }
        
        layer.roofs = layer.supportAreas.difference(non_roof);
        layer.roofs.removeSmallAreas(1.0);
        layer.supportAreas = layer.supportAreas.difference(layer.roofs);
        
    }
}



}//namespace cura<|MERGE_RESOLUTION|>--- conflicted
+++ resolved
@@ -83,12 +83,8 @@
 
     double tanAngle = tan(supportAngle) - 0.01;  // the XY-component of the supportAngle
     int maxDistFromLowerLayer = tanAngle * supportLayerThickness; // max dist which can be bridged
-    
-<<<<<<< HEAD
+
     unsigned int support_layer_count = layer_count;
-=======
-    int support_layer_count = layer_count;
->>>>>>> 13f5ebe9
     
     double tanTowerRoofAngle = tan(supportTowerRoofAngle);
     int towerRoofExpansionDistance = layerThickness / tanTowerRoofAngle;
