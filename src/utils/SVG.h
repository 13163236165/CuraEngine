#ifndef SVG_H
#define SVG_H

#include <stdio.h> // for file output

#include "polygon.h"
#include "intpoint.h"
#include "AABB.h"
#include "logoutput.h"
#include "NoCopy.h"

namespace cura {

class SVG : NoCopy
{
public:
    enum class Color {
        BLACK,
        WHITE,
        GRAY,
        RED,
        BLUE,
        GREEN,
        YELLOW
    };
    
private:
    
    std::string toString(Color color)
    {
        switch (color)
        {
            case SVG::Color::BLACK: return "black";
            case SVG::Color::WHITE: return "white";
            case SVG::Color::GRAY: return "gray";
            case SVG::Color::RED: return "red";
            case SVG::Color::BLUE: return "blue";
            case SVG::Color::GREEN: return "green";
            case SVG::Color::YELLOW: return "yellow";
            default: return "black";
        }
    }
    
    
    
    FILE* out; // the output file
    const AABB aabb; // the boundary box to display
    const Point aabb_size;
    const Point border;
    const double scale;

public:
    SVG(const char* filename, AABB aabb, Point canvas_size = Point(1024, 1024))
    : aabb(aabb)
    , aabb_size(aabb.max - aabb.min)
    , border(200,100)
    , scale(std::min(double(canvas_size.X - border.X * 2) / aabb_size.X, double(canvas_size.Y - border.Y * 2) / aabb_size.Y))
    {
        out = fopen(filename, "w");
        if(!out)
        {
            logError("The file %s could not be opened for writing.",filename);
        }
        fprintf(out, "<!DOCTYPE html><html><body>\n");
        fprintf(out, "<svg xmlns=\"http://www.w3.org/2000/svg\" version=\"1.1\" style=\"width:%llipx;height:%llipx\">\n", canvas_size.X, canvas_size.Y);
        
//         fprintf(out, "<marker id='MidMarker' viewBox='0 0 10 10' refX='5' refY='5' markerUnits='strokeWidth' markerWidth='10' markerHeight='10' stroke='lightblue' stroke-width='2' fill='none' orient='auto'>");
//         fprintf(out, "<path d='M 0 0 L 10 5 M 0 10 L 10 5'/>");
//         fprintf(out, "</marker>");
    }

    ~SVG()
    {
        fprintf(out, "</svg>\n");
        fprintf(out, "</body></html>");
        fclose(out);
    }
    
    /*!
     * transform a point in real space to canvas space
     */
    Point transform(const Point& p) 
    {
        return Point((p.X-aabb.min.X)*scale, (p.Y-aabb.min.Y)*scale) + border;
    }

private:
    
//     void _writeLines(PolygonRef polygon, Color color = Color::GRAY)
//     {
//         for(unsigned int n=0; n<polygon.size(); n++)
//         {
//             if (n == 0)
//                 fprintf(out, "M");
//             else
//                 fprintf(out, "L");
//             Point pf = transform(polygon[n]);
//             fprintf(out, "%lli,%lli ", pf.X, pf.Y);
//         }
//         fprintf(out, "Z\n");
//     }

public:
//     void writeLines(Polygons& polygons, Color color = Color::GRAY, Color outline_color = Color::BLACK)
//     {
//         fprintf(out, "<g fill-rule='evenodd' style=\"fill: %s; stroke:%s;stroke-width:1\">\n", toString(color).c_str(), toString(outline_color).c_str());
//         fprintf(out, "<path marker-mid='url(#MidMarker)' d=\"");
//         for(PolygonRef poly : polygons)
//         {
//             _writeLines(poly, outline_color);
//         }
//         fprintf(out, "\"/>");
//         fprintf(out, "</g>\n");
//     }
//     void writeLines(PolygonRef poly, Color color = Color::GRAY, Color outline_color = Color::BLACK)
//     {
//         fprintf(out, "<g fill-rule='evenodd' style=\"fill: %s; stroke:%s;stroke-width:1\">\n", toString(color).c_str(), toString(outline_color).c_str());
//         fprintf(out, "<path marker-mid='url(#MidMarker)' d=\"");
//         writeLines(poly, outline_color);
//         fprintf(out, "\"/>");
//         fprintf(out, "</g>\n");
//     }
    
    void writeAreas(const Polygons& polygons, Color color = Color::GRAY, Color outline_color = Color::BLACK) 
    {
            
        for(PolygonsPart& parts : polygons.splitIntoParts())
        {
            for(unsigned int j=0;j<parts.size();j++)
            {
                Polygon poly = parts[j];
                fprintf(out, "<polygon points=\"");
                for(Point& p : poly)
                {
                    Point fp = transform(p);
                    fprintf(out, "%lli,%lli ", fp.X, fp.Y);
                }
                if (j == 0)
                    fprintf(out, "\" style=\"fill:%s;stroke:%s;stroke-width:1\" />\n", toString(color).c_str(), toString(outline_color).c_str());
                else
                    fprintf(out, "\" style=\"fill:white;stroke:%s;stroke-width:1\" />\n", toString(outline_color).c_str());
            }
        }
    }
    
    void writeAreas(std::vector<Point> polygon,Color color = Color::GRAY,Color outline_color = Color::BLACK)
    {
        fprintf(out,"<polygon fill=\"%s\" stroke=\"%s\" stroke-width=\"1\" points=\"",toString(color).c_str(),toString(outline_color).c_str()); //The beginning of the polygon tag.
        for(Point& point : polygon) //Add every point to the list of points.
        {
            Point transformed = transform(point);
            fprintf(out,"%lli,%lli ",transformed.X,transformed.Y);
        }
        fprintf(out,"\" />\n"); //The end of the polygon tag.
    }
    
    void writePoint(const Point& p, bool write_coords=false, int size = 5, Color color = Color::BLACK)
    {
        Point pf = transform(p);
        fprintf(out, "<circle cx=\"%lli\" cy=\"%lli\" r=\"%d\" stroke=\"%s\" stroke-width=\"1\" fill=\"%s\" />\n",pf.X, pf.Y, size, toString(color).c_str(), toString(color).c_str());
        
        if (write_coords)
        {
<<<<<<< HEAD
            fprintf(out, "<text x=\"%lli\" y=\"%lli\" style=\"font-size: 3;\" fill=\"black\">%lli,%lli</text>\n",pf.X, pf.Y, p.X, p.Y);
=======
            fprintf(out, "<text x=\"%lli\" y=\"%lli\" style=\"font-size: 10px;\" fill=\"black\">%lli,%lli</text>\n",pf.X, pf.Y, p.X, p.Y);
>>>>>>> 5e83d425
        }
    }
    void writePoints(PolygonRef poly, bool write_coords=false, int size = 5, Color color = Color::BLACK)
    {
        for (Point& p : poly)
        {
            writePoint(p, write_coords, size, color);
        }
    }
    
    void writePoints(Polygons& polygons, bool write_coords=false, int size = 5, Color color = Color::BLACK)
    {
        for (PolygonRef poly : polygons)
        {
            writePoints(poly, write_coords, size, color);
        }
    }
    
    /*!
     * \brief Draws a polyline on the canvas.
     * 
     * The polyline is the set of line segments between each pair of consecutive
     * points in the specified vector.
     * 
     * \param polyline A set of points between which line segments must be
     * drawn.
     * \param color The colour of the line segments. If this is not specified,
     * black will be used.
     */
    void writeLines(PolygonRef polyline, Color color = Color::BLACK)
    {
        if(polyline.size() <= 1) //Need at least 2 points.
        {
            return;
        }
        
        Point transformed = transform(polyline[0]); //Element 0 must exist due to the check above.
        fprintf(out,"<path fill=\"none\" stroke=\"%s\" stroke-width=\"50\" stroke-opacity=\"0.3\" d=\"M%lli,%lli",toString(color).c_str(),transformed.X,transformed.Y); //Write the start of the path tag and the first endpoint.
        for(size_t point = 1;point < polyline.size();point++)
        {
            transformed = transform(polyline[point]);
            fprintf(out,"L%lli,%lli",transformed.X,transformed.Y); //Write a line segment to the next point.
        }
        fprintf(out,"\" />\n"); //Write the end of the tag.
    }
    
    /*!
     * \brief Draws a polyline on the canvas.
     * 
     * The polyline is the set of line segments between each pair of consecutive
     * points in the specified vector.
     * 
     * \param polyline A set of points between which line segments must be
     * drawn.
     * \param color The colour of the line segments. If this is not specified,
     * black will be used.
     */
    void writeLines(Polygons& polylines,Color color = Color::BLACK)
    {
        for (PolygonRef polyline : polylines)
        {
            writeLines(polyline, color);
        }
    }
    
    void writeLine(const Point& a, const Point& b, Color color = Color::BLACK)
    {
        Point fa = transform(a);
        Point fb = transform(b);
        fprintf(out, "<line x1=\"%lli\" y1=\"%lli\" x2=\"%lli\" y2=\"%lli\" style=\"stroke:%s;stroke-width:2;stroke-opacity:0.3\" />\n", fa.X, fa.Y, fb.X, fb.Y, toString(color).c_str());
    }
    
    /*!
     * \brief Draws a dashed line on the canvas from point A to point B.
     * 
     * This is useful in the case where multiple lines may overlap each other.
     * 
     * \param a The starting endpoint of the line.
     * \param b The ending endpoint of the line.
     * \param color The stroke colour of the line.
     */
    void writeDashedLine(const Point& a,const Point& b,Color color = Color::BLACK)
    {
        Point fa = transform(a);
        Point fb = transform(b);
        fprintf(out,"<line x1=\"%lli\" y1=\"%lli\" x2=\"%lli\" y2=\"%lli\" stroke=\"%s\" stroke-width=\"1\" stroke-dasharray=\"5,5\" />\n",fa.X,fa.Y,fb.X,fb.Y,toString(color).c_str());
    }

    template<typename... Args>
    void printf(const char* txt, Args&&... args)
    {
        fprintf(out, txt, args...);
    }
    void writeText(Point p, std::string txt)
    {
        Point pf = transform(p);
        fprintf(out, "<text x=\"%lli\" y=\"%lli\" style=\"font-size: 10px;\" fill=\"black\">%s</text>\n",pf.X, pf.Y, txt.c_str());
    }
    void writePolygons(const Polygons& polys, Color color = Color::BLACK)
    {
        for (const PolygonRef poly : const_cast<Polygons&>(polys))
        {
            writePolygon(poly, color);
        }
    }
    void writePolygon(const PolygonRef poly, Color color = Color::BLACK)
    {
        Point p0 = poly.back();
        for (Point p1 : poly)
        {
            writeLine(p0, p1, color);
            p0 = p1;
        }
    }
    
    
    
    
    /*
    void Polygons::debugOutputHTML(const char* filename, bool dotTheVertices)
{
    FILE* out = fopen(filename, "w");
    fprintf(out, "<!DOCTYPE html><html><body>");
    Point modelSize = max() - min();
    modelSize.X = std::max(modelSize.X, modelSize.Y);
    modelSize.Y = std::max(modelSize.X, modelSize.Y);
    Point modelMin = min();

    fprintf(out, "<svg xmlns=\"http://www.w3.org/2000/svg\" version=\"1.1\" style=\"width: 500px; height:500px\">\n");
    for(PolygonsPart& parts : splitIntoParts())
    {
        for(unsigned int j=0;j<parts.size();j++)
        {
            Polygon poly = parts[j];
            fprintf(out, "<polygon points=\"");
            for(Point& p : poly)
            {
                fprintf(out, "%f,%f ", float(p.X - modelMin.X)/modelSize.X*500, float(p.Y - modelMin.Y)/modelSize.Y*500);
            }
            if (j == 0)
                fprintf(out, "\" style=\"fill:gray; stroke:black;stroke-width:1\" />\n");
            else
                fprintf(out, "\" style=\"fill:red; stroke:black;stroke-width:1\" />\n");
            
            if (dotTheVertices)
                for(Point& p : poly)
                    fprintf(out, "<circle cx=\"%f\" cy=\"%f\" r=\"2\" stroke=\"black\" stroke-width=\"3\" fill=\"black\" />", float(p.X - modelMin.X)/modelSize.X*500, float(p.Y - modelMin.Y)/modelSize.Y*500);
        }
    }
    fprintf(out, "</svg>\n");
    fprintf(out, "</body></html>");
    fclose(out);
    } */   

};

} // namespace cura
#endif // SVG_H<|MERGE_RESOLUTION|>--- conflicted
+++ resolved
@@ -161,11 +161,7 @@
         
         if (write_coords)
         {
-<<<<<<< HEAD
-            fprintf(out, "<text x=\"%lli\" y=\"%lli\" style=\"font-size: 3;\" fill=\"black\">%lli,%lli</text>\n",pf.X, pf.Y, p.X, p.Y);
-=======
             fprintf(out, "<text x=\"%lli\" y=\"%lli\" style=\"font-size: 10px;\" fill=\"black\">%lli,%lli</text>\n",pf.X, pf.Y, p.X, p.Y);
->>>>>>> 5e83d425
         }
     }
     void writePoints(PolygonRef poly, bool write_coords=false, int size = 5, Color color = Color::BLACK)
