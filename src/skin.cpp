--- conflicted
+++ resolved
@@ -72,30 +72,18 @@
         {
             if (layer_nr >= downSkinCount && downSkinCount > 0)
             {
-<<<<<<< HEAD
-                Polygons not_air = getInsidePolygons(storage.layers[layer_nr - 1]);
+                Polygons not_air = getInsidePolygons(mesh.layers[layer_nr - 1]);
                 for (int downskin_layer_nr = layer_nr - downSkinCount; downskin_layer_nr < layer_nr - 1; downskin_layer_nr++)
-=======
-                Polygons not_air = getInsidePolygons(mesh.layers[layer_nr - 1]);
-                for (int downskin_layer_nr = std::max(0, layer_nr - downSkinCount); downskin_layer_nr < layer_nr - 1; downskin_layer_nr++)
->>>>>>> d18843ab
                 {
                     not_air = not_air.intersection(getInsidePolygons(mesh.layers[downskin_layer_nr]));
                 }
                 downskin = downskin.difference(not_air); // skin overlaps with the walls
             }
             
-<<<<<<< HEAD
-            if (layer_nr < static_cast<int>(storage.layers.size()) - upSkinCount && upSkinCount > 0)
-            {
-                Polygons not_air = getInsidePolygons(storage.layers[layer_nr + 1]);
+            if (layer_nr < static_cast<int>(mesh.layers.size()) - 1 && upSkinCount > 0)
+            {
+                Polygons not_air = getInsidePolygons(mesh.layers[layer_nr + 1]);
                 for (int upskin_layer_nr = layer_nr + 2; upskin_layer_nr < layer_nr + upSkinCount + 1; upskin_layer_nr++)
-=======
-            if (layer_nr < static_cast<int>(mesh.layers.size()) - 1 && upSkinCount > 0)
-            {
-                Polygons not_air = getInsidePolygons(mesh.layers[layer_nr + 1]);
-                for (int upskin_layer_nr = layer_nr + 2; upskin_layer_nr < std::min(static_cast<int>(mesh.layers.size()) - 1, layer_nr + upSkinCount); upskin_layer_nr++)
->>>>>>> d18843ab
                 {
                     not_air = not_air.intersection(getInsidePolygons(mesh.layers[upskin_layer_nr]));
                 }
