/** Copyright (C) 2013 David Braam - Released under terms of the AGPLv3 License */
#ifndef GCODEEXPORT_H
#define GCODEEXPORT_H

#include <stdio.h>
#include <deque> // for extrusionAmountAtPreviousRetractions
#include <sstream> // for stream.str()

#include "settings/settings.h"
#include "utils/intpoint.h"
#include "utils/NoCopy.h"
#include "timeEstimate.h"
#include "MeshGroup.h"
#include "commandSocket.h"
#include "RetractionConfig.h"

namespace cura {

/*!
 * Coasting configuration used during printing.
 * Can differ per extruder.
 * 
 * Might be used in the future to have different coasting per feature, e.g. outer wall only.
 */
struct CoastingConfig
{
    bool coasting_enable; //!< Whether coasting is enabled on the extruder to which this config is attached 
    double coasting_volume; //!< The volume leeked when printing without feeding
    double coasting_speed; //!< A modifier (0-1) on the last used travel speed to move slower during coasting
    double coasting_min_volume;  //!< The minimal volume printed to build up enough pressure to leek the coasting_volume
};


//The GCodeExport class writes the actual GCode. This is the only class that knows how GCode looks and feels.
//  Any customizations on GCodes flavors are done in this class.
class GCodeExport : public NoCopy
{
private:
    struct ExtruderTrainAttributes
    {
        int nozzle_size; //!< The nozzle size label of the nozzle (e.g. 0.4mm; irrespective of tolerances)
        Point nozzle_offset;
        char extruderCharacter;
        std::string start_code;
        std::string end_code;
        double filament_area; //!< in mm^2 for non-volumetric, cylindrical filament

        RetractionConfig extruder_switch_retraction_config; //!< Retraction configuration used when performing extruder switches

        double totalFilament; //!< total filament used per extruder in mm^3
        int currentTemperature;
        int initial_temp; //!< Temperature this nozzle needs to be at the start of the print.

        double retraction_e_amount_current; //!< The current retracted amount (in mm or mm^3), or zero(i.e. false) if it is not currently retracted (positive values mean retracted amount, so negative impact on E values)
        double retraction_e_amount_at_e_start; //!< The ExtruderTrainAttributes::retraction_amount_current value at E0, i.e. the offset (in mm or mm^3) from E0 to the situation where the filament is at the tip of the nozzle.

        double prime_volume; //!< Amount of material (in mm^3) to be primed after an unretration (due to oozing and/or coasting)
        double last_retraction_prime_speed; //!< The last prime speed (in mm/s) of the to-be-primed amount

        std::deque<double> extruded_volume_at_previous_n_retractions; // in mm^3

        ExtruderTrainAttributes()
        : nozzle_offset(0,0)
        , extruderCharacter(0)
        , start_code("")
        , end_code("")
        , filament_area(0)
        , totalFilament(0)
        , currentTemperature(0)
        , initial_temp(0)
        , retraction_e_amount_current(0.0)
        , retraction_e_amount_at_e_start(0.0)
        , prime_volume(0.0)
        , last_retraction_prime_speed(0.0)
        { }
    };
    ExtruderTrainAttributes extruder_attr[MAX_EXTRUDERS];
    unsigned int extruder_count;
    bool use_extruder_offset_to_offset_coords;
    Point3 machine_dimensions;
    std::string machine_name;

    std::ostream* output_stream;
    std::string new_line;

    double current_e_value; //!< The last E value written to gcode (in mm or mm^3)
    Point3 currentPosition;
    double currentSpeed; //!< The current speed (F values / 60) in mm/s
    double current_acceleration; //!< The current acceleration in the XY direction (in mm/s^2)
    double current_jerk; //!< The current jerk in the XY direction (in mm/s^3)

    int zPos; // TODO: why is this different from currentPosition.z ? zPos is set every layer, while currentPosition.z is set every move. However, the z position is generally not changed within a layer!
    int isZHopped; //!< The amount by which the print head is currently z hopped, or zero if it is not z hopped. (A z hop is used during travel moves to avoid collision with other layer parts)

    int current_extruder;
    int currentFanSpeed;
    EGCodeFlavor flavor;

    double totalPrintTime; //!< The total estimated print time in seconds
    TimeEstimateCalculator estimateCalculator;
    
    bool is_volumatric;
    bool firmware_retract; //!< whether retractions are done in the firmware, or hardcoded in E values.

    unsigned int layer_nr; //!< for sending travel data

    int initial_bed_temp; //!< bed temperature at the beginning of the print.
protected:
    /*!
     * Convert an E value to a value in mm (if it wasn't already in mm) for the current extruder.
     * 
     * E values are either in mm or in mm^3
     * The current extruder is used to determine the filament area to make the conversion.
     * 
     * \param e the value to convert
     * \return the value converted to mm
     */
    double eToMm(double e);

    /*!
     * Convert a volume value to an E value (which might be volumetric as well) for the current extruder.
     * 
     * E values are either in mm or in mm^3
     * The current extruder is used to determine the filament area to make the conversion.
     * 
     * \param mm3 the value to convert
     * \return the value converted to mm or mm3 depending on whether the E axis is volumetric
     */
    double mm3ToE(double mm3);

    /*!
     * Convert a distance value to an E value (which might be linear/distance based as well) for the current extruder.
     * 
     * E values are either in mm or in mm^3
     * The current extruder is used to determine the filament area to make the conversion.
     * 
     * \param mm the value to convert
     * \return the value converted to mm or mm3 depending on whether the E axis is volumetric
     */
    double mmToE(double mm);

public:
    
    GCodeExport();
    ~GCodeExport();

    /*!
     * Get the gcode file header (e.g. ";FLAVOR:UltiGCode\n")
     * 
     * \param print_time The total print time in seconds of the whole gcode (if known)
     * \param filament_used The total mm^3 filament used for each extruder or a vector of the wrong size of unknown
     * \param mat_ids The material ids for each material.
     * \return The string representing the file header
     */
    std::string getFileHeader(const double* print_time = nullptr, const std::vector<double>& filament_used = std::vector<double>(), const std::vector<int16_t>& mat_ids = std::vector<int16_t>());

    void setLayerNr(unsigned int layer_nr);
    
    void setOutputStream(std::ostream* stream);

    int getNozzleSize(int extruder_idx);

    Point getExtruderOffset(int id);
    
    Point getGcodePos(int64_t x, int64_t y, int extruder_train);
    
    void setFlavor(EGCodeFlavor flavor);
    EGCodeFlavor getFlavor();
    
    void setZ(int z);
    
    void addLastCoastedVolume(double last_coasted_volume) 
    {
        extruder_attr[current_extruder].prime_volume += last_coasted_volume; 
    }
    
    Point3 getPosition();
    
    Point getPositionXY();

    int getPositionZ();

    int getExtruderNr();
    
    void setFilamentDiameter(unsigned int n, int diameter);
    
    double getCurrentExtrudedVolume();

    /*!
     * Get the total extruded volume for a specific extruder in mm^3
     * 
     * Retractions and unretractions don't contribute to this.
     * 
     * \param extruder_nr The extruder number for which to get the total netto extruded volume
     * \return total filament printed in mm^3
     */
    double getTotalFilamentUsed(int extruder_nr);

    /*!
     * Get the total estimated print time in seconds
     * 
     * \return total print time in seconds
     */
    double getTotalPrintTime();
    void updateTotalPrintTime();
    void resetTotalPrintTimeAndFilament();
    
    void writeComment(std::string comment);
    void writeTypeComment(const char* type);
    void writeTypeComment(PrintFeatureType type);
    void writeLayerComment(int layer_nr);
    void writeLayerCountComment(int layer_count);
    
    void writeLine(const char* line);
    
    /*!
     * Reset the current_e_value to prevent too high E values.
     * 
     * The current extruded volume is added to the current extruder_attr.
     */
    void resetExtrusionValue();
    
    void writeDelay(double timeAmount);
    
    void writeMove(Point p, double speed, double extrusion_per_mm);
    
    void writeMove(Point3 p, double speed, double extrusion_per_mm);
private:
    void writeMove(int x, int y, int z, double speed, double extrusion_per_mm);
    /*!
     * The writeMove when flavor == BFB
     */
    void writeMoveBFB(int x, int y, int z, double speed, double extrusion_per_mm);
public:
    void writeRetraction(RetractionConfig* config, bool force = false, bool extruder_switch = false);
    
    void writeRetraction_extruderSwitch();
    
    void switchExtruder(int newExtruder);
    
    void writeCode(const char* str);
    
    /*!
     * Write the gcode for priming the current extruder train so that it can be used.
     */
    void writePrimeTrain();
    
    void writeFanCommand(double speed);
    
    void writeTemperatureCommand(int extruder, double temperature, bool wait = false);
    void writeBedTemperatureCommand(double temperature, bool wait = false);

    /*!
     * Write the command for setting the acceleration to a specific value
     */
    void writeAcceleration(double acceleration);

    /*!
     * Write the command for setting the jerk to a specific value
     */
    void writeJerk(double jerk);

    /*!
     * Set member variables using the settings in \p settings
     * 
     * \param settings The meshgroup to get the global bed temp from and to get the extruder trains from which to get the nozzle temperatures
     */
    void preSetup(MeshGroup* settings);

    /*!
     * Handle the initial (bed/nozzle) temperatures before any gcode is processed.
     * These temperatures are set in the pre-print setup in the firmware.
     * 
     * See FffGcodeWriter::processStartingCode
     * 
     * \param settings The meshgroup to get the global bed temp from and to get the extruder trains from which to get the nozzle temperatures
     */
    void setInitialTemps(const MeshGroup& settings);

    /*!
     * Override or set an initial nozzle temperature as written by GCodeExport::setInitialTemps
     * This is used primarily during better specification of temperatures in LayerPlanBuffer::insertPreheatCommand
     * 
     * \param extruder_nr The extruder number for which to better specify the temp
     * \param temp The temp at which the nozzle should be at startup
     */
    void setInitialTemp(int extruder_nr, double temp);

<<<<<<< HEAD
    void finalize(double moveSpeed, const char* endCode);
=======
    /*!
     * Finish the gcode: turn fans off, write end gcode and flush all gcode left in the buffer.
     * 
     * \param endCode The end gcode to be appended at the very end.
     */
    void finalize(const char* endCode);

>>>>>>> ff1fca97
};

}

#endif//GCODEEXPORT_H
<|MERGE_RESOLUTION|>--- conflicted
+++ resolved
@@ -286,9 +286,6 @@
      */
     void setInitialTemp(int extruder_nr, double temp);
 
-<<<<<<< HEAD
-    void finalize(double moveSpeed, const char* endCode);
-=======
     /*!
      * Finish the gcode: turn fans off, write end gcode and flush all gcode left in the buffer.
      * 
@@ -296,7 +293,6 @@
      */
     void finalize(const char* endCode);
 
->>>>>>> ff1fca97
 };
 
 }
