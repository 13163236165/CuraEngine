--- conflicted
+++ resolved
@@ -61,16 +61,12 @@
      * Send a polygon to the engine. This is used for the layerview in the GUI
      */
     void sendPolygons(cura::PrintFeatureType type, int layer_nr, cura::Polygons& polygons, int line_width);
-<<<<<<< HEAD
-    
-=======
 
     /*! 
      * Send a polygon to the engine if the command socket is instantiated. This is used for the layerview in the GUI
      */
     static void sendPolygonsToCommandSocket(cura::PrintFeatureType type, int layer_nr, cura::Polygons& polygons, int line_width);
 
->>>>>>> c22793b5
     /*! 
      * Send progress to GUI
      */
